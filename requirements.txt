astroplan == 0.10.1
astropy == 6.1.4
# alpyca == 2.0.4 # not in conda
astroquery == 0.4.7
astroscrappy == 1.2.0
ccdproc == 2.4.2
click == 8.1.7
cmcrameri == 1.9
markdown == 3.6
numpy == 2.1.2
matplotlib == 3.9.1
oschmod == 0.3.12
<<<<<<< HEAD
paramiko == 3.5.0
=======
paramiko == 3.4.1
>>>>>>> 1a13f651
photutils == 1.13.0
prettytable == 3.11.0
pywin32 == 306;platform_system=='Windows'
scikit-image == 0.24.0
scipy == 1.14.1
smplotlib == 0.0.9
timezonefinder == 6.5.2
tqdm == 4.66.5
# twirl == 0.4.2<|MERGE_RESOLUTION|>--- conflicted
+++ resolved
@@ -10,11 +10,7 @@
 numpy == 2.1.2
 matplotlib == 3.9.1
 oschmod == 0.3.12
-<<<<<<< HEAD
 paramiko == 3.5.0
-=======
-paramiko == 3.4.1
->>>>>>> 1a13f651
 photutils == 1.13.0
 prettytable == 3.11.0
 pywin32 == 306;platform_system=='Windows'
