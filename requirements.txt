# alpyca == 2.0.4 # not in conda
astropy == 6.1.2
astroquery == 0.4.7
astroscrappy == 1.2.0
ccdproc == 2.4.2
click == 8.1.7
cmcrameri == 1.9
markdown == 3.6
<<<<<<< HEAD
numpy == 2.1.2
=======
>>>>>>> 1c27ae32
matplotlib == 3.9.1
numpy == 2.1.1
oschmod == 0.3.12
paramiko == 3.4.1
photutils == 1.13.0
prettytable == 3.11.0
pywin32 == 306;platform_system=='Windows'
scikit-image == 0.24.0
scipy == 1.14.1
smplotlib == 0.0.9
timezonefinder == 6.5.2
tqdm == 4.66.5
# twirl == 0.4.2<|MERGE_RESOLUTION|>--- conflicted
+++ resolved
@@ -6,12 +6,8 @@
 click == 8.1.7
 cmcrameri == 1.9
 markdown == 3.6
-<<<<<<< HEAD
 numpy == 2.1.2
-=======
->>>>>>> 1c27ae32
 matplotlib == 3.9.1
-numpy == 2.1.1
 oschmod == 0.3.12
 paramiko == 3.4.1
 photutils == 1.13.0
