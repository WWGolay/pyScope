--- conflicted
+++ resolved
@@ -1212,41 +1212,24 @@
     for target, target_dict in target_times.items():
         times = target_dict["times"]
         try:
-<<<<<<< HEAD
             label = target_dict["name"].strip()
         except:
             label = target
-=======
-            label = target_dict["name"]
-        except:
-            label = target.to_string("hmsdms")
->>>>>>> 735ff14c
         target = coord.SkyCoord(target, unit=(u.hourangle, u.deg))
         ax = astroplan_plots.plot_sky(
             astroplan.FixedTarget(target),
             observatory,
             times,
-<<<<<<< HEAD
-=======
-            astrotime.Time(np.float64(row["start_time"].jd), format="jd"),
->>>>>>> 735ff14c
             ax=ax,
             style_kwargs={"label": label},
         )
 
     handles, labels = ax.get_legend_handles_labels()
-<<<<<<< HEAD
-=======
-
-    # Commented out - if objects have same name, they will be combined in the legend
-    # print(labels)
->>>>>>> 735ff14c
     # unique = [
     #     (h, l) for i, (h, l) in enumerate(zip(handles, labels)) if l not in labels[:i]
     # ]
     # ax.legend(*zip(*unique), loc=(1.1, 0))
 
-<<<<<<< HEAD
     # Add title to plot based on date
     t0 = np.min(
         schedule_table["start_time"]
@@ -1258,8 +1241,6 @@
         f"Observing Schedule: Night of {t0.to_string().split(' ')[0]} UTC", fontsize=14
     )
 
-=======
->>>>>>> 735ff14c
     ax.legend(labels, loc=(1.1, 0))
 
     fig.set_facecolor("white")
